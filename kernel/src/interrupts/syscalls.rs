//! Syscall implementations

use i386;
use mem::PhysicalAddress;
use mem::{FatPtr, UserSpacePtr, UserSpacePtrMut};
use paging::{PAGE_SIZE, MappingFlags};
use paging::lands::{UserLand, KernelLand};
use frame_allocator::PhysicalMemRegion;
use process::{Handle, ProcessState, ProcessStruct};
use event::{self, Waitable};
use scheduler::{self, get_current_process};
use utils;
use devices::pit;
use alloc::boxed::Box;
use alloc::string::String;
use alloc::sync::Arc;
use alloc::vec::Vec;
use core::mem;
use core::sync::atomic::Ordering;
use sync::SpinLockIRQ;
<<<<<<< HEAD
use error::Error;
use ipc;
=======
use error::{KernelError, UserspaceError};
>>>>>>> fa99461a

extern fn ignore_syscall(nr: usize) -> Result<(), UserspaceError> {
    // TODO: Trigger "unknown syscall" signal, for userspace signal handling.
    info!("Unknown syscall {}", nr);
    Ok(())
}

/// Maps the vga frame buffer mmio in userspace memory
fn map_framebuffer(mut addr: UserSpacePtrMut<usize>, mut width: UserSpacePtrMut<usize>, mut height: UserSpacePtrMut<usize>, mut bpp: UserSpacePtrMut<usize>) -> Result<(), UserspaceError> {
    let tag = i386::multiboot::get_boot_information().framebuffer_info_tag()
        .expect("Framebuffer to be provided");
    let framebuffer_size = tag.framebuffer_bpp() as usize
                                * tag.framebuffer_dimensions().0 as usize
                                * tag.framebuffer_dimensions().1 as usize / 8;
    let frame_buffer_phys_region = unsafe {
        PhysicalMemRegion::on_fixed_mmio(PhysicalAddress(tag.framebuffer_addr()), framebuffer_size)
    };

    let process = get_current_process();
    let mut memory = process.pmemory.lock();
    let framebuffer_vaddr = memory.find_virtual_space::<UserLand>(frame_buffer_phys_region.size())?;
    memory.map_phys_region_to(frame_buffer_phys_region, framebuffer_vaddr, MappingFlags::WRITABLE);

    *addr = framebuffer_vaddr.0;
    *width = tag.framebuffer_dimensions().0 as usize;
    *height = tag.framebuffer_dimensions().1 as usize;
    *bpp = tag.framebuffer_bpp() as usize;
    Ok(())
}

fn create_interrupt_event(mut irqhandle: UserSpacePtrMut<u32>, irq_num: usize, flag: u32) -> Result<(), UserspaceError> {
    // TODO: Flags?
    let curproc = scheduler::get_current_process();
    *irqhandle = curproc.phandles.lock().add_handle(Arc::new(Handle::ReadableEvent(Box::new(event::wait_event(irq_num)))));
    Ok(())
}

// TODO: Timeout_ns should be an u64!
fn wait_synchronization(mut handle_idx: UserSpacePtrMut<usize>, handles_ptr: UserSpacePtr<[u32]>, timeout_ns: usize) -> Result<(), UserspaceError> {
    // A list of underlying handles to wait for...
    let mut handle_arr = Vec::new();
    let proc = scheduler::get_current_process();
    {
        // Make sure we drop proclock before waiting.
        let handleslock = proc.phandles.lock();
        for handle in handles_ptr.iter() {
            let hnd = handleslock.get_handle(*handle)?;
            let _ = hnd.as_waitable()?;
            handle_arr.push(hnd);
        }
    }

    // Add a waitable for the timeout.
    let mut timeout_waitable = None;
    if timeout_ns != usize::max_value() {
        timeout_waitable = Some(pit::wait_ms(timeout_ns / 1_000_000));
    }

    // Turn the handle array and the waitable timeout into an iterator of Waitables...
    let waitables = handle_arr.iter()
        .map(|v| v.as_waitable().unwrap())
        .chain(timeout_waitable.iter().map(|v| v as &dyn Waitable));

    // And now, wait!
<<<<<<< HEAD
    let val = event::wait(waitables.clone())?;
=======
    let val = match event::wait(waitables.clone()) {
        Some(v) => v,
        None => return Err(UserspaceError::Canceled)
    };
>>>>>>> fa99461a

    // Figure out which waitable got triggered.
    for (idx, handle) in waitables.enumerate() {
        if handle as *const _ == val as *const _ {
            if idx == handle_arr.len() {
                return Err(UserspaceError::Timeout);
            } else {
                *handle_idx = idx;
                return Ok(());
            }
        }
    }
    // That's not supposed to happen. I heard that *sometimes*, dyn pointers will not turn up equal...
    unreachable!("No waitable triggered??!?");
}

fn output_debug_string(s: UserSpacePtr<[u8]>) -> Result<(), UserspaceError> {
    info!("{}", String::from_utf8_lossy(&*s));
    Ok(())
}

fn exit_process() -> Result<(), UserspaceError> {
    let proc = ProcessStruct::kill(scheduler::get_current_process());
    Ok(())
}
<<<<<<< HEAD

fn connect_to_named_port(mut handle_out: UserSpacePtrMut<u32>, name: UserSpacePtr<[u8; 12]>) -> Result<(), Error> {
    let session = ipc::connect_to_named_port(*name)?;
    info!("Got session {:?}", session);
    let curproc = scheduler::get_current_process();
    *handle_out = curproc.phandles.lock().add_handle(Arc::new(Handle::ClientSession(session)));
    Ok(())
}

fn manage_named_port(mut handle_out: UserSpacePtrMut<u32>, name_ptr: UserSpacePtr<[u8; 12]>, max_sessions: u32) -> Result<(), Error> {
    let server = ipc::create_named_port(*name_ptr, max_sessions)?;
    let curproc = scheduler::get_current_process();
    *handle_out = curproc.phandles.lock().add_handle(Arc::new(Handle::ServerPort(server)));
    Ok(())
}

fn accept_session(mut handle_out: UserSpacePtrMut<u32>, porthandle: u32) -> Result<(), Error> {
    let curproc = scheduler::get_current_process();
    let handle = curproc.phandles.lock().get_handle(porthandle)?;
    let port = match &*handle {
        &Handle::ServerPort(ref port) => port,
        _ => return Err(Error::InvalidHandle),
    };

    let server_session = port.accept()?;
    *handle_out = curproc.phandles.lock().add_handle(Arc::new(Handle::ServerSession(server_session)));
    Ok(())
}
=======
>>>>>>> fa99461a

pub extern fn syscall_handler_inner(syscall_nr: usize, arg1: usize, arg2: usize, arg3: usize, arg4: usize, arg5: usize, arg6: usize) -> usize {
    use logger::Logger;
    use devices::rs232::SerialLogger;
    info!("Handling syscall {} - arg1: {}, arg2: {}, arg3: {}, arg4: {}, arg5: {}, arg6: {}",
          syscall_nr, arg1, arg2, arg3, arg4, arg5, arg6);
    let ret = match syscall_nr {
        // Horizon-inspired syscalls!
        0x07 => exit_process(),
        0x18 => wait_synchronization(UserSpacePtrMut(arg1 as _), UserSpacePtr(unsafe {mem::transmute(FatPtr {
            data: arg2,
            len: arg3
        })}), arg4),
        0x1F => connect_to_named_port(UserSpacePtrMut(arg1 as _), UserSpacePtr(arg2 as _)),
        0x27 => output_debug_string(UserSpacePtr(unsafe {mem::transmute(FatPtr {
            data: arg1,
            len: arg2
        })})),
        0x41 => accept_session(UserSpacePtrMut(arg1 as _), arg2 as _),
        0x53 => create_interrupt_event(UserSpacePtrMut(arg1 as _), arg2, arg3 as u32),
        //0x79 => create_process(arg1, arg2),
        0x71 => manage_named_port(UserSpacePtrMut(arg1 as _), UserSpacePtr(arg2 as _), arg3 as _),

        // KFS extensions
        0x80 => map_framebuffer(UserSpacePtrMut(arg1 as _), UserSpacePtrMut(arg2 as _), UserSpacePtrMut(arg3 as _), UserSpacePtrMut(arg4 as _)),

        // Unknown syscall. Should probably crash.
        u => ignore_syscall(u)
    };

    if scheduler::get_current_process().pstate.load(Ordering::SeqCst) == ProcessState::Killed {
        let lock = SpinLockIRQ::new(());
        scheduler::unschedule(&lock, lock.lock());
        //unreachable!();
    }
    match ret {
        Ok(()) => 0,
        Err(err) => err.make_ret()
    }
}<|MERGE_RESOLUTION|>--- conflicted
+++ resolved
@@ -18,12 +18,8 @@
 use core::mem;
 use core::sync::atomic::Ordering;
 use sync::SpinLockIRQ;
-<<<<<<< HEAD
-use error::Error;
 use ipc;
-=======
 use error::{KernelError, UserspaceError};
->>>>>>> fa99461a
 
 extern fn ignore_syscall(nr: usize) -> Result<(), UserspaceError> {
     // TODO: Trigger "unknown syscall" signal, for userspace signal handling.
@@ -88,14 +84,10 @@
         .chain(timeout_waitable.iter().map(|v| v as &dyn Waitable));
 
     // And now, wait!
-<<<<<<< HEAD
-    let val = event::wait(waitables.clone())?;
-=======
     let val = match event::wait(waitables.clone()) {
         Some(v) => v,
         None => return Err(UserspaceError::Canceled)
     };
->>>>>>> fa99461a
 
     // Figure out which waitable got triggered.
     for (idx, handle) in waitables.enumerate() {
@@ -121,9 +113,8 @@
     let proc = ProcessStruct::kill(scheduler::get_current_process());
     Ok(())
 }
-<<<<<<< HEAD
 
-fn connect_to_named_port(mut handle_out: UserSpacePtrMut<u32>, name: UserSpacePtr<[u8; 12]>) -> Result<(), Error> {
+fn connect_to_named_port(mut handle_out: UserSpacePtrMut<u32>, name: UserSpacePtr<[u8; 12]>) -> Result<(), UserspaceError> {
     let session = ipc::connect_to_named_port(*name)?;
     info!("Got session {:?}", session);
     let curproc = scheduler::get_current_process();
@@ -131,27 +122,25 @@
     Ok(())
 }
 
-fn manage_named_port(mut handle_out: UserSpacePtrMut<u32>, name_ptr: UserSpacePtr<[u8; 12]>, max_sessions: u32) -> Result<(), Error> {
+fn manage_named_port(mut handle_out: UserSpacePtrMut<u32>, name_ptr: UserSpacePtr<[u8; 12]>, max_sessions: u32) -> Result<(), UserspaceError> {
     let server = ipc::create_named_port(*name_ptr, max_sessions)?;
     let curproc = scheduler::get_current_process();
     *handle_out = curproc.phandles.lock().add_handle(Arc::new(Handle::ServerPort(server)));
     Ok(())
 }
 
-fn accept_session(mut handle_out: UserSpacePtrMut<u32>, porthandle: u32) -> Result<(), Error> {
+fn accept_session(mut handle_out: UserSpacePtrMut<u32>, porthandle: u32) -> Result<(), UserspaceError> {
     let curproc = scheduler::get_current_process();
     let handle = curproc.phandles.lock().get_handle(porthandle)?;
     let port = match &*handle {
         &Handle::ServerPort(ref port) => port,
-        _ => return Err(Error::InvalidHandle),
+        _ => return Err(UserspaceError::InvalidHandle),
     };
 
     let server_session = port.accept()?;
     *handle_out = curproc.phandles.lock().add_handle(Arc::new(Handle::ServerSession(server_session)));
     Ok(())
 }
-=======
->>>>>>> fa99461a
 
 pub extern fn syscall_handler_inner(syscall_nr: usize, arg1: usize, arg2: usize, arg3: usize, arg4: usize, arg5: usize, arg6: usize) -> usize {
     use logger::Logger;
