--- conflicted
+++ resolved
@@ -42,13 +42,8 @@
         }
     }
 
-<<<<<<< HEAD
     fn init() -> SpinLock<Heap> {
-        let mut active_pages = ACTIVE_PAGE_TABLES.lock();
-=======
-    fn init() -> Mutex<Heap> {
         let mut active_pages = get_kernel_memory();
->>>>>>> fa99461a
         // Reserve 512MB of virtual memory for heap space. Don't actually allocate it.
         let heap_space = active_pages.find_virtual_space(RESERVED_HEAP_SIZE)
             .expect("Kernel should have 512MB of virtual memory");
@@ -61,11 +56,7 @@
         info!("Reserving {} pages at {:#010x}", RESERVED_HEAP_SIZE / PAGE_SIZE - 1, heap_space.addr() + PAGE_SIZE);
         unsafe {
             // Safety: Size is of 0, and the address is freshly guard-paged.
-<<<<<<< HEAD
-            SpinLock::new(Heap::new(heap_space.addr(), paging::PAGE_SIZE))
-=======
-            Mutex::new(Heap::new(heap_space.addr(), PAGE_SIZE))
->>>>>>> fa99461a
+            SpinLock::new(Heap::new(heap_space.addr(), PAGE_SIZE))
         }
     }
 
